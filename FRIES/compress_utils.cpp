/*! \file
 *
 * \brief Utilities for compressing vectors stochastically using the FRI
 * framework
 */

#include "compress_utils.hpp"


int round_binomially(double p, unsigned int n, mt_struct *mt_ptr) {
    int flr = floor(p);
    double prob = p - flr;
    int ret_val = flr * n;
    for (unsigned int i = 0; i < n; i++) {
        ret_val += (genrand_mt(mt_ptr) / (1. + UINT32_MAX)) < prob;
    }
    return ret_val;
}

double find_preserve(double *values, size_t *srt_idx, int *keep_idx,
                     size_t count, unsigned int *n_samp, double *global_norm) {
    double loc_one_norm = 0;
    double glob_one_norm = 0;
    size_t heap_count = count;
    for (size_t det_idx = 0; det_idx < count; det_idx++) {
        loc_one_norm += fabs(values[det_idx]);
    }
    int proc_rank = 0;
    int n_procs = 1;
#ifdef USE_MPI
    MPI_Comm_rank(MPI_COMM_WORLD, &proc_rank);
    MPI_Comm_size(MPI_COMM_WORLD, &n_procs);
#endif
    
    heapify(values, srt_idx, heap_count);
    int loc_sampled, glob_sampled = 1;
    int keep_going = 1;
    
    double el_magn = 0;
    size_t max_idx;
    sum_mpi(loc_one_norm, global_norm, proc_rank, n_procs);
    while (glob_sampled > 0) {
        sum_mpi(loc_one_norm, &glob_one_norm, proc_rank, n_procs);
        loc_sampled = 0;
        while (keep_going && heap_count > 0) {
            max_idx = srt_idx[0];
            el_magn = fabs(values[max_idx]);
            if (el_magn >= glob_one_norm / (*n_samp - loc_sampled)) {
                keep_idx[max_idx] = 1;
                loc_sampled++;
                loc_one_norm -= el_magn;
                glob_one_norm -= el_magn;
                
                heap_count--;
                if (heap_count) {
                    srt_idx[0] = srt_idx[heap_count];
                    srt_idx[heap_count] = max_idx;
                    sift_down(values, srt_idx, 0, heap_count - 1);
                }
                else {
                    keep_going = 0;
                }
            }
            else{
                keep_going = 0;
            }
        }
        sum_mpi(loc_sampled, &glob_sampled, proc_rank, n_procs);
        (*n_samp) -= glob_sampled;
        keep_going = 1;
    }
    loc_one_norm = 0;
    if (glob_one_norm < 1e-9) {
        *n_samp = 0;
    }
    else {
        for (size_t det_idx = 0; det_idx < count; det_idx++) {
            if (!keep_idx[det_idx]) {
                loc_one_norm += fabs(values[det_idx]);
            }
        }
    }
    return loc_one_norm;
}


void sum_mpi(double local, double *global, int my_rank, int n_procs) {
    double rec_vals[n_procs];
    rec_vals[my_rank] = local;
#ifdef USE_MPI
    MPI_Allgather(MPI_IN_PLACE, 0, MPI_DOUBLE, rec_vals, 1, MPI_DOUBLE, MPI_COMM_WORLD);
#endif
    *global = 0;
    for (int proc_idx = 0; proc_idx < n_procs; proc_idx++) {
        (*global) += rec_vals[proc_idx];
    }
}


void sum_mpi(int local, int *global, int my_rank, int n_procs) {
    int rec_vals[n_procs];
    rec_vals[my_rank] = local;
#ifdef USE_MPI
    MPI_Allgather(MPI_IN_PLACE, 0, MPI_INT, rec_vals, 1, MPI_INT, MPI_COMM_WORLD);
#endif
    *global = 0;
    for (int proc_idx = 0; proc_idx < n_procs; proc_idx++) {
        (*global) += rec_vals[proc_idx];
    }
}

double seed_sys(double *norms, double *rn, unsigned int n_samp) {
    double lbound = 0;
    int n_procs = 1;
    int my_rank = 0;
#ifdef USE_MPI
    MPI_Comm_size(MPI_COMM_WORLD, &n_procs);
    MPI_Comm_rank(MPI_COMM_WORLD, &my_rank);
#endif
    double global_norm;
    for (int proc_idx = 0; proc_idx < my_rank; proc_idx++) {
        lbound += norms[proc_idx];
    }
    global_norm = lbound;
    for (int proc_idx = my_rank; proc_idx < n_procs; proc_idx++) {
        global_norm += norms[proc_idx];
    }
    *rn *= global_norm / n_samp;
    *rn += global_norm / n_samp * (int)(lbound * n_samp / global_norm);
    if (*rn < lbound) {
        *rn += global_norm / n_samp;
    }
    return lbound;
}


double find_keep_sub(double *values, unsigned int *n_div,
                     const Matrix<double> &sub_weights, Matrix<int> &keep_idx,
                     size_t count, unsigned int *n_samp, double *wt_remain) {
    double loc_one_norm = 0;
    double glob_one_norm = 0;
    size_t sub_idx;
    for (size_t det_idx = 0; det_idx < count; det_idx++) {
        loc_one_norm += values[det_idx];
        wt_remain[det_idx] = values[det_idx];
    }
    int proc_rank = 0;
    int n_procs = 1;
#ifdef USE_MPI
    MPI_Comm_rank(MPI_COMM_WORLD, &proc_rank);
    MPI_Comm_size(MPI_COMM_WORLD, &n_procs);
#endif
    
    int loc_sampled, glob_sampled = 1;
    double el_magn, sub_magn, keep_thresh, sub_remain;
    int last_pass = 0;
    size_t n_sub = sub_weights.cols();
    while (glob_sampled > 0) {
        sum_mpi(loc_one_norm, &glob_one_norm, proc_rank, n_procs);
        if (glob_one_norm < 0) {
            break;
        }
        loc_sampled = 0;
        for (size_t det_idx = 0; det_idx < count; det_idx++) {
            int *keep_row = keep_idx[det_idx];
            el_magn = values[det_idx];
            keep_thresh = glob_one_norm / (*n_samp - loc_sampled);
            if (el_magn >= keep_thresh) {
                if (n_div[det_idx] > 0) {
                    if (el_magn / n_div[det_idx] >= keep_thresh && !keep_row[0]) {
                        keep_row[0] = 1;
                        wt_remain[det_idx] = 0;
                        loc_sampled += n_div[det_idx];
                        loc_one_norm -= el_magn;
                        glob_one_norm -= el_magn;
                        if (glob_one_norm < 0) {
                            break;
                        }
                    }
                }
                else {
                    sub_remain = 0;
                    const double *subwt_row = sub_weights[det_idx];
                    for (sub_idx = 0; sub_idx < n_sub; sub_idx++) {
                        if (!keep_row[sub_idx]) {
                            sub_magn = el_magn * subwt_row[sub_idx];
                            if (sub_magn >= keep_thresh && fabs(sub_magn) > 1e-10) {
                                keep_row[sub_idx] = 1;
                                loc_sampled++;
                                loc_one_norm -= sub_magn;
                                glob_one_norm -= sub_magn;
                                if (glob_one_norm < 0) {
                                    wt_remain[det_idx] = 0;
                                    break;
                                }
                                keep_thresh = glob_one_norm / (*n_samp - loc_sampled);
                            }
                            else {
                                sub_remain += sub_magn;
                            }
                        }
                    }
                    wt_remain[det_idx] = sub_remain;
                }
            }
        }
        sum_mpi(loc_sampled, &glob_sampled, proc_rank, n_procs);
        (*n_samp) -= glob_sampled;
        
        if (last_pass && glob_sampled) {
            last_pass = 0;
        }
        if (glob_sampled == 0 && !last_pass) {
            last_pass = 1;
            glob_sampled = 1;
            loc_one_norm = 0;
            for (size_t det_idx = 0; det_idx < count; det_idx++) {
                loc_one_norm += wt_remain[det_idx];
            }
        }
    }
    loc_one_norm = 0;
    if (glob_one_norm / *n_samp < 1e-8) {
        *n_samp = 0;
    }
    else {
        for (size_t det_idx = 0; det_idx < count; det_idx++) {
            loc_one_norm += wt_remain[det_idx];
        }
    }
    return loc_one_norm;
}

void sys_comp(double *vec_vals, size_t vec_len, double *loc_norms,
              unsigned int n_samp, int *keep_exact, double rand_num) {
    int n_procs = 1;
    int proc_rank = 0;
    double rn_sys = rand_num;
#ifdef USE_MPI
    MPI_Comm_size(MPI_COMM_WORLD, &n_procs);
    MPI_Comm_rank(MPI_COMM_WORLD, &proc_rank);
    MPI_Bcast(&rn_sys, 1, MPI_DOUBLE, 0, MPI_COMM_WORLD);
#endif
    double tmp_glob_norm = 0;
    for (int proc_idx = 0; proc_idx < n_procs; proc_idx++) {
        tmp_glob_norm += loc_norms[proc_idx];
    }
    
    double lbound;
    if (n_samp > 0) {
        lbound = seed_sys(loc_norms, &rn_sys, n_samp);
    }
    else {
        lbound = 0;
        rn_sys = INFINITY;
    }
    
    loc_norms[proc_rank] = 0;
    double tmp_val;
    for (size_t det_idx = 0; det_idx < vec_len; det_idx++) {
        tmp_val = vec_vals[det_idx];
        if (keep_exact[det_idx]) {
            loc_norms[proc_rank] += fabs(tmp_val);
            keep_exact[det_idx] = 0;
        }
        else if (tmp_val != 0) {
            lbound += fabs(tmp_val);
            if (rn_sys < lbound) {
                vec_vals[det_idx] = tmp_glob_norm / n_samp * ((tmp_val > 0) - (tmp_val < 0));
                loc_norms[proc_rank] += tmp_glob_norm / n_samp;
                rn_sys += tmp_glob_norm / n_samp;
            }
            else {
                vec_vals[det_idx] = 0;
                keep_exact[det_idx] = 1;
            }
        }
    }
#ifdef USE_MPI
    MPI_Allgather(MPI_IN_PLACE, 0, MPI_DOUBLE, loc_norms, 1, MPI_DOUBLE, MPI_COMM_WORLD);
#endif
}


void adjust_shift(double *shift, double one_norm, double *last_norm,
                  double target_norm, double damp_factor) {
    if (*last_norm) {
        *shift -= damp_factor * log(one_norm / *last_norm);
        *last_norm = one_norm;
    }
    if (*last_norm == 0 && one_norm > target_norm) {
        *last_norm = one_norm;
    }
}

size_t sys_sub(double *values, unsigned int *n_div,
               const Matrix<double> &sub_weights, Matrix<int> &keep_idx,
               size_t count, unsigned int n_samp, double *wt_remain,
               double *loc_norms, double rand_num, double *new_vals,
               size_t new_idx[][2]) {
    int n_procs = 1;
    int proc_rank = 0;
    double rn_sys = rand_num;
#ifdef USE_MPI
    MPI_Comm_size(MPI_COMM_WORLD, &n_procs);
    MPI_Comm_rank(MPI_COMM_WORLD, &proc_rank);
    MPI_Bcast(&rn_sys, 1, MPI_DOUBLE, 0, MPI_COMM_WORLD);
#endif
    double tmp_glob_norm = 0;
    for (int proc_idx = 0; proc_idx < n_procs; proc_idx++) {
        tmp_glob_norm += loc_norms[proc_idx];
    }
    
    double lbound;
    if (n_samp > 0) {
        lbound = seed_sys(loc_norms, &rn_sys, n_samp);
    }
    else {
        lbound = 0;
        rn_sys = INFINITY;
    }
    
    loc_norms[proc_rank] = 0;
    size_t sub_idx;
    double tmp_val;
    size_t num_new = 0;
    double sub_lbound;
<<<<<<< HEAD
    for (size_t wt_idx = 0; wt_idx < count; wt_idx++) {
=======
    size_t n_sub = keep_idx.cols();
    for (wt_idx = 0; wt_idx < count; wt_idx++) {
>>>>>>> 12d39c99
        tmp_val = values[wt_idx];
        lbound += wt_remain[wt_idx];
        if (n_div[wt_idx] > 0) {
            if (keep_idx[wt_idx][0]) {
                keep_idx[wt_idx][0] = 0;
                for (sub_idx = 0; sub_idx < n_div[wt_idx]; sub_idx++) {
                    new_vals[num_new] = tmp_val / n_div[wt_idx];
                    new_idx[num_new][0] = wt_idx;
                    new_idx[num_new][1] = sub_idx;
                    num_new++;
                }
                loc_norms[proc_rank] += tmp_val;
            }
            else if (tmp_val != 0) {
                while (rn_sys < lbound) {
                    sub_idx = (lbound - rn_sys) * n_div[wt_idx] / tmp_val;
                    new_vals[num_new] = tmp_glob_norm / n_samp;
                    new_idx[num_new][0] = wt_idx;
                    new_idx[num_new][1] = sub_idx;
                    num_new++;
                    rn_sys += tmp_glob_norm / n_samp;
                    loc_norms[proc_rank] += tmp_glob_norm / n_samp;
                }
            }
        }
        else if (wt_remain[wt_idx] < tmp_val || rn_sys < lbound) {
            loc_norms[proc_rank] += (tmp_val - wt_remain[wt_idx]); // add kept weight
            sub_lbound = lbound - wt_remain[wt_idx];
            for (sub_idx = 0; sub_idx < n_sub; sub_idx++) {
                if (keep_idx[wt_idx][sub_idx]) {
                    keep_idx[wt_idx][sub_idx] = 0;
                    new_vals[num_new] = tmp_val * sub_weights[wt_idx][sub_idx];
                    new_idx[num_new][0] = wt_idx;
                    new_idx[num_new][1] = sub_idx;
                    num_new++;
                }
                else {
                    sub_lbound += tmp_val * sub_weights[wt_idx][sub_idx];
                    if (rn_sys < sub_lbound) {
                        new_vals[num_new] = tmp_glob_norm / n_samp;
                        new_idx[num_new][0] = wt_idx;
                        new_idx[num_new][1] = sub_idx;
                        num_new++;
                        loc_norms[proc_rank] += tmp_glob_norm / n_samp;
                        rn_sys += tmp_glob_norm / n_samp;
                    }
                }
            }
        }
    }
    return num_new;
}


size_t comp_sub(double *values, size_t count, unsigned int *n_div,
                Matrix<double> &sub_weights, Matrix<int> &keep_idx,
                unsigned int n_samp, double *wt_remain, double rand_num,
                double *new_vals, size_t new_idx[][2]) {
    int proc_rank = 0;
    int n_procs = 1;
#ifdef USE_MPI
    MPI_Comm_rank(MPI_COMM_WORLD, &proc_rank);
    MPI_Comm_size(MPI_COMM_WORLD, &n_procs);
    MPI_Bcast(&rand_num, 1, MPI_DOUBLE, 0, MPI_COMM_WORLD);
#endif
    unsigned int tmp_nsamp = n_samp;
    double loc_norms[n_procs];
    if (keep_idx.cols() != sub_weights.cols()) {
        fprintf(stderr, "Error in comp_sub: column dimension of sub_weights does not equal column dimension of keep_idx.\n");
        return 0;
    }
    
    loc_norms[proc_rank] = find_keep_sub(values, n_div, sub_weights, keep_idx, count, &tmp_nsamp, wt_remain);
#ifdef USE_MPI
    MPI_Allgather(MPI_IN_PLACE, 0, MPI_DOUBLE, loc_norms, 1, MPI_DOUBLE, MPI_COMM_WORLD);
#endif
    return sys_sub(values, n_div, sub_weights, keep_idx, count, tmp_nsamp, wt_remain, loc_norms, rand_num, new_vals, new_idx);
}


void setup_alias(double *probs, unsigned int *aliases, double *alias_probs,
                 size_t n_states) {
    size_t n_s = 0;
    size_t n_b = 0;
    unsigned int smaller[n_states];
    unsigned int bigger[n_states];
    unsigned int s, b;
    for (unsigned int i = 0; i < n_states; i++) {
        aliases[i] = i;
        alias_probs[i] = n_states * probs[i];
        if (alias_probs[i] < 1) {
            smaller[n_s] = i;
            n_s++;
        }
        else {
            bigger[n_b] = i;
            n_b++;
        }
    }
    while (n_s > 0 && n_b > 0) {
        s = smaller[n_s - 1];
        b = bigger[n_b - 1];
        aliases[s] = b;
        alias_probs[b] += alias_probs[s] - 1;
        if (alias_probs[b] < 1) {
            smaller[n_s - 1] = b;
            n_b--;
        }
        else {
            n_s--;
        }
    }
}


void sample_alias(unsigned int *aliases, double *alias_probs, size_t n_states,
                  uint8_t *samples, unsigned int n_samp, size_t samp_int,
                  mt_struct *mt_ptr) {
    uint8_t chosen_idx;
    for (unsigned int samp_idx = 0; samp_idx < n_samp; samp_idx++) {
        chosen_idx = genrand_mt(mt_ptr) / (1. + UINT32_MAX) * n_states;
        if (genrand_mt(mt_ptr) / (1. + UINT32_MAX) < alias_probs[chosen_idx]) {
            samples[samp_idx * samp_int] = chosen_idx;
        }
        else {
            samples[samp_idx * samp_int] = aliases[chosen_idx];
        }
    }
}<|MERGE_RESOLUTION|>--- conflicted
+++ resolved
@@ -325,12 +325,8 @@
     double tmp_val;
     size_t num_new = 0;
     double sub_lbound;
-<<<<<<< HEAD
+    size_t n_sub = keep_idx.cols();
     for (size_t wt_idx = 0; wt_idx < count; wt_idx++) {
-=======
-    size_t n_sub = keep_idx.cols();
-    for (wt_idx = 0; wt_idx < count; wt_idx++) {
->>>>>>> 12d39c99
         tmp_val = values[wt_idx];
         lbound += wt_remain[wt_idx];
         if (n_div[wt_idx] > 0) {
