--- conflicted
+++ resolved
@@ -176,14 +176,9 @@
     std::function<double(const uint8_t *)> diag_calc_;
     
     virtual void initialize_at_pos(size_t pos, uint8_t *orbs) {
-<<<<<<< HEAD
-        values_[pos] = 0;
-        value_cache_[pos] = 0;
-=======
         for (uint8_t vec_idx = 0; vec_idx < values_.rows(); vec_idx++) {
             values_(vec_idx, pos) = 0;
         }
->>>>>>> 91d4d079
         matr_el_[pos] = NAN;
         memcpy(occ_orbs_[pos], orbs, occ_orbs_.cols());
     }
@@ -273,15 +268,9 @@
         indices_.reshape(new_max, indices_.cols());
         matr_el_ = (double *)realloc(matr_el_, sizeof(double) * new_max);
         occ_orbs_.reshape(new_max, occ_orbs_.cols());
-<<<<<<< HEAD
-        values_.resize(new_max);
-        value_cache_.resize(new_max);
-        if (diag_calc_) {
-=======
         
         values_.enlarge_cols(new_max, (int) curr_size_);
         if (curr_shift_) {
->>>>>>> 91d4d079
             ini_success_.resize(new_max);
             ini_fail_.resize(new_max);
         }
@@ -511,12 +500,8 @@
             }
             if (idx_ptr) {
                 nonini_occ_add += !ini_flag;
-<<<<<<< HEAD
-                values_[*idx_ptr] += vals[el_idx];
-=======
                 values_(curr_vec_idx_, *idx_ptr) += vals[el_idx];
                 vals[el_idx] = 0;
->>>>>>> 91d4d079
             }
             if (!ini_flag && curr_shift_) {
                 vals[el_idx] /= (diag_calc_(tmp_occ) - *curr_shift_);
@@ -805,17 +790,12 @@
     }
     
     double get_pacc(size_t idx) {
-<<<<<<< HEAD
-        if (diag_calc_) {
+        if (curr_shift) {
             double denom = ini_success_[idx] + ini_fail_[idx];
             if (denom != 0) {
                 return ini_success_[idx] / denom;
             }
             return 1;
-=======
-        if ((ini_success_[idx] + ini_fail_[idx]) != 0) {
-            return ini_success_[idx] / (ini_success_[idx] + ini_fail_[idx]);
->>>>>>> 91d4d079
         }
         else {
             return 1;
