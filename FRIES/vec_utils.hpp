/*! \file
 *
 * \brief Utilities for storing and manipulating sparse vectors
 *
 * Supports sparse vectors distributed among multiple processes if USE_MPI is
 * defined
 */

#ifndef vec_utils_h
#define vec_utils_h

#include <cstdio>
#include <cstring>
#include <cmath>
#include <FRIES/det_store.h>
#include <FRIES/Hamiltonians/hub_holstein.hpp>
#include <FRIES/Ext_Libs/dcmt/dc.h>
#include <FRIES/mpi_switch.h>
#include <FRIES/ndarr.hpp>
#include <FRIES/compress_utils.hpp>
#include <vector>

using namespace std;

// Forward declaration from io_utils.hpp
size_t read_csv(int *buf, char *fname);
size_t read_dets(const char *path, Matrix<uint8_t> &dets);


#ifdef USE_MPI
inline void mpi_atoav(double *sendv, int *send_cts, int *disps, double *recvv, int *recv_cts) {
    MPI_Alltoallv(sendv, send_cts, disps, MPI_DOUBLE, recvv, recv_cts, disps, MPI_DOUBLE, MPI_COMM_WORLD);
}


inline void mpi_atoav(int *sendv, int *send_cts, int *disps, int *recvv, int *recv_cts) {
    MPI_Alltoallv(sendv, send_cts, disps, MPI_INT, recvv, recv_cts, disps, MPI_INT, MPI_COMM_WORLD);
}


inline void mpi_allgathv_inplace(int *arr, int *nums, int *disps) {
    MPI_Allgatherv(MPI_IN_PLACE, 0, MPI_DATATYPE_NULL, arr, nums, disps, MPI_INT, MPI_COMM_WORLD);
}


inline void mpi_allgathv_inplace(double *arr, int *nums, int *disps) {
    MPI_Allgatherv(MPI_IN_PLACE, 0, MPI_DATATYPE_NULL, arr, nums, disps, MPI_DOUBLE, MPI_COMM_WORLD);
}
#endif

template <class el_type>
class DistVec;

/*!
 * \brief Class for adding elements to a DistVec object
 * \tparam el_type Type of elements to be added to the DistVec object
 * Elements are first added to a buffer, and then the buffered elements can be distributed to the appropriate process by calling perform_add()
 */
template <class el_type>
class Adder {
public:
    /*! \brief Constructor for Adder class
     * Allocates memory for the internal buffers in the class
     * \param [in] size     Maximum number of elements per MPI process in send and receive buffers
     * \param [in] n_procs  The number of processes
     * \param [in] vec         The vector to which elements will be added
     */
    Adder(size_t size, int n_procs, DistVec<el_type> *vec) : n_bytes_(CEILING(vec->n_bits() + 3, 8)), send_idx_(n_procs, size * CEILING(vec->n_bits() + 3, 8)), send_vals_(n_procs, size), recv_idx_(n_procs, size * CEILING(vec->n_bits() + 3, 8)), recv_vals_(n_procs, size), parent_vec_(vec) {
        send_cts_ = (int *)malloc(sizeof(int) * n_procs); // 1 allocation
        recv_cts_ = (int *) malloc(sizeof(int) * n_procs);
        idx_disp_ = (int *) malloc(sizeof(int) * n_procs);
        val_disp_ = (int *) malloc(sizeof(int) * n_procs);
        for (int proc_idx = 0; proc_idx < n_procs; proc_idx++) {
            val_disp_[proc_idx] = proc_idx * (int)size;
            idx_disp_[proc_idx] = proc_idx * (int)size * n_bytes_;
            send_cts_[proc_idx] = 0;
        }
    }
    
    ~Adder() {
        free(send_cts_);
        free(recv_cts_);
        free(idx_disp_);
        free(val_disp_);
    }
    
    Adder(const Adder &a) = delete;
    
    Adder& operator= (const Adder &a) = delete;
    
    /*! \brief Remove the elements from the internal buffers and send them to the DistVec objects on their corresponding MPI processes
     */
    void perform_add();
    
    /*! \brief Add an element to the internal buffers
     * \param [in] idx      Index of the element to be added
     * \param [in] val      Value of the added element
     * \param [in] ini_flag     Either 1 or 0, indicates initiator status of the added element
     * \param [in] det_flag     0, 1, or 2. If 0, no restrictions. If 1, will not be added if destined for the
     *                  dense subspace. If 2, will only be added if destined for the dense subspace.
     */
    void add(uint8_t *idx, el_type val, int proc_idx, int ini_flag, int det_flag);
private:
    Matrix<uint8_t> send_idx_; ///< Send buffer for element indices
    Matrix<el_type> send_vals_; ///< Send buffer for element values
    Matrix<uint8_t> recv_idx_; ///< Receive buffer for element indices
    Matrix<el_type> recv_vals_; ///< Receive buffer for element values
    int *send_cts_; ///< Number of elements in the send buffer for each process
    int *recv_cts_; ///< Number of elements in the receive buffer for each process
    int *idx_disp_; ///< Displacements for MPI send/receive operations for indices
    int *val_disp_; ///< Displacements for MPI send/receive operations for values
    DistVec<el_type> *parent_vec_; ///<The DistVec object to which elements are added
    uint8_t n_bytes_; ///< Number of bytes used to encode each index in the send and receive buffers
    
/*! \brief Increase the size of the buffer for temporarily storing added elements
 */
    void enlarge_() {
        printf("Increasing storage capacity in adder\n");
        size_t n_proc = send_idx_.rows();
        size_t new_idx_cols = send_idx_.cols() * 2;
        size_t new_val_cols = send_vals_.cols() * 2;
        
        int idx_counts[n_proc];
        for (int proc_idx = 0; proc_idx < n_proc; proc_idx++) {
            idx_counts[proc_idx] = send_cts_[proc_idx] * n_bytes_;
        }
        
        send_idx_.enlarge_cols(new_idx_cols, idx_counts);
        send_vals_.enlarge_cols(new_val_cols, send_cts_);
        recv_idx_.reshape(n_proc, new_idx_cols);
        recv_vals_.reshape(n_proc, new_val_cols);
        
        for (int proc_idx = 0; proc_idx < n_proc; proc_idx++) {
            idx_disp_[proc_idx] = proc_idx * (int)new_idx_cols;
            val_disp_[proc_idx] = proc_idx * (int)new_val_cols;
        }
    }
};

/*!
 * \brief Class for storing and manipulating a sparse vector
 * \tparam el_type Type of elements in the vector
 * Elements of the vector are distributed across many MPI processes, and hashing is used for efficient indexing
 */
template <class el_type>
class DistVec {
private:
    std::vector<el_type> values_; ///< Array of values of vector elements
    double *matr_el_; ///< Array of pre-calculated diagonal matrix elements associated with each vector element
    size_t n_dense_; ///< The first \p n_dense elements in the DistVec object will always be stored, even if their corresponding values are 0
    stack_entry *vec_stack_; ///< Pointer to top of stack for managing available positions in the indices array
    int n_nonz_; ///< Current number of nonzero elements in vector, including all in the dense subspace
protected:
    Matrix<uint8_t> indices_; ///< Array of indices of vector elements
    size_t max_size_; ///< Maximum number of vector elements that can be stored
    size_t curr_size_; ///< Current number of vector elements stored, including intermediate zeroes
    Matrix<uint8_t> occ_orbs_; ///< Matrix containing lists of occupied orbitals for each determniant index
    uint8_t n_bits_; ///< Number of bits used to encode each index of the vector
    byte_table *tabl_; ///< Pointer to struct used to decompose determinant indices into lists of occupied orbitals
    hash_table *vec_hash_; ///< Hash table for quickly finding indices in \p indices_
private:
    Adder<el_type> adder_; ///< Pointer to adder struct for buffered addition of elements distributed across MPI processes
protected:
    
    virtual void initialize_at_pos(size_t pos) {
        values_[pos] = 0;
        matr_el_[pos] = NAN;
        uint8_t n_bytes = indices_.cols();
        if (gen_orb_list(indices_[pos], occ_orbs_[pos]) != occ_orbs_.cols()) {
            char det_txt[n_bytes * 2 + 1];
            print_str(indices_[pos], n_bytes, det_txt);
            fprintf(stderr, "Error: determinant %s created with an incorrect number of electrons.\n", det_txt);
        }
    }
    
public:
    unsigned int *proc_scrambler_; ///< Array of random numbers used in the hash function for assigning vector indices to MPI
    
    /*! \brief Constructor for DistVec object
    * \param [in] size         Maximum number of elements to be stored in the vector
    * \param [in] add_size     Maximum number of elements per processor to use in Adder object
    * \param [in] rn_ptr       Pointer to an mt_struct object for RN generation
    * \param [in] n_bits        Number of bits used to encode each index of the vector
    * \param [in] n_elec       Number of electrons represented in each vector index
     * \param [in] n_procs Number of MPI processes over which to distribute vector elements
     */
    DistVec(size_t size, size_t add_size, mt_struct *rn_ptr, uint8_t n_bits,
            unsigned int n_elec, int n_procs) : values_(size), max_size_(size), curr_size_(0), vec_stack_(NULL), occ_orbs_(size, n_elec), adder_(add_size, n_procs, this), n_nonz_(0), indices_(size, CEILING(n_bits, 8)), n_bits_(n_bits), n_dense_(0) {
        matr_el_ = (double *)malloc(sizeof(double) * size);
        vec_hash_ = setup_ht(size, rn_ptr, n_bits);
        tabl_ = gen_byte_table();
    }
    
    ~DistVec() {
        free(vec_hash_);
        free(tabl_->nums);
        free(tabl_->pos);
        free(tabl_);
        free(matr_el_);
    }
    
    uint8_t n_bits() {
        return n_bits_;
    }
    
    DistVec(const DistVec &d) = delete;
    
    DistVec& operator= (const DistVec& d) = delete;

    /*! \brief Generate list of occupied orbitals from bit-string representation of
     *  a determinant
     *
     * This implementation uses the procedure in Sec. 3.1 of Booth et al. (2014)
     * \param [in] det          bit string to be parsed
     * \param [out] occ_orbs    Occupied orbitals in the determinant
     * \return number of 1 bits in the bit string
     */
<<<<<<< HEAD
    uint8_t gen_orb_list(uint8_t *det, uint8_t *occ_orbs) {
        unsigned int elec_idx;
        uint8_t n_elec, det_byte;
        elec_idx = 0;
        uint8_t tot_elec = 0;
        for (unsigned int byte_idx = 0; byte_idx < indices_.cols(); byte_idx++) {
            det_byte = det[byte_idx];
            n_elec = tabl_->nums[det_byte];
            for (uint8_t bit_idx = 0; bit_idx < n_elec; bit_idx++) {
                occ_orbs[elec_idx + bit_idx] = (8 * byte_idx + tabl_->pos[det_byte][bit_idx]);
            }
            elec_idx = elec_idx + n_elec;
            tot_elec += n_elec;
        }
        return tot_elec;
=======
    virtual uint8_t gen_orb_list(uint8_t *det, uint8_t *occ_orbs) {
        return find_bits(det, occ_orbs, indices_.cols(), tabl_);
>>>>>>> 12d39c99
    }

    /*! \brief Calculate dot product
     *
     * Calculates dot product of the portion of a DistVec object stored on each MPI process
     * with a local sparse vector (such that the local results could be added)
     *
     * \param [in] idx2         Indices of elements in the local vector
     * \param [in] vals2         Values of elements in the local vector
     * \param [in] num2         Number of elements in the local vector
     * \param [in] hashes2      hash values of the indices of the local vector from
     *                          the hash table of vec
     * \return the value of the dot product
     */
    double dot(Matrix<uint8_t> &idx2, double *vals2, size_t num2,
               uintmax_t *hashes2) {
        ssize_t *ht_ptr;
        double numer = 0;
        for (size_t hf_idx = 0; hf_idx < num2; hf_idx++) {
            ht_ptr = read_ht(vec_hash_, idx2[hf_idx], hashes2[hf_idx], 0);
            if (ht_ptr) {
                numer += vals2[hf_idx] * values_[*ht_ptr];
            }
        }
        return numer;
    }
    
    /*! \brief Double the maximum number of elements that can be stored */
    void expand() {
        printf("Increasing storage capacity in vector\n");
        size_t new_max = max_size_ * 2;
        indices_.reshape(new_max, indices_.cols());
        matr_el_ = (double *)realloc(matr_el_, sizeof(double) * new_max);
        occ_orbs_.reshape(new_max, occ_orbs_.cols());
        values_.resize(new_max);
        max_size_ = new_max;
    }

    /*! \brief Hash function mapping vector index to MPI process
     *
     * \param [in] idx          Vector index
     * \return process index from hash value
     */
    virtual int idx_to_proc(uint8_t *idx) {
        unsigned int n_elec = (unsigned int)occ_orbs_.cols();
        uint8_t orbs[n_elec];
        gen_orb_list(idx, orbs);
<<<<<<< HEAD
        uintmax_t hash_val = hash_fxn(orbs, n_elec, proc_scrambler_);
=======
        unsigned long long hash_val = hash_fxn(orbs, n_elec, NULL, 0, proc_scrambler_);
>>>>>>> 12d39c99
        int n_procs = 1;
#ifdef USE_MPI
        MPI_Comm_size(MPI_COMM_WORLD, &n_procs);
#endif
        return hash_val % n_procs;
    }

    /*! \brief Hash function mapping vector index to local hash value
     *
     * The local hash value is used to find the index on a particular processor
     *
     * \param [in] idx          Vector index
     * \return hash value
     */
<<<<<<< HEAD
    uintmax_t idx_to_hash(uint8_t *idx) {
=======
    virtual unsigned long long idx_to_hash(uint8_t *idx) {
>>>>>>> 12d39c99
        unsigned int n_elec = (unsigned int)occ_orbs_.cols();
        uint8_t orbs[n_elec];
        gen_orb_list(idx, orbs);
        return hash_fxn(orbs, n_elec, NULL, 0, vec_hash_->scrambler);
    }

    /*! \brief Add an element to the DistVec object
     *
     * The element will be added to a buffer for later processing
     *
     * \param [in] idx          The index of the element in the vector
     * \param [in] val          The value of the added element
     * \param [in] ini_flag     Either 1 or 0. If 0, will only be added if addition is sign-coherent
     * \param [in] det_flag     0, 1, or 2. If 0, no restrictions. If 1, will not be added if destined for the
     *                  dense subspace. If 2, will only be added if destined for the dense subspace.
     */
    void add(uint8_t *idx, el_type val, int ini_flag, int det_flag) {
        if (val != 0) {
            adder_.add(idx, val, idx_to_proc(idx), ini_flag, det_flag);
        }
    }

    /*! \brief Incorporate elements from the Adder buffer into the vector
     *
     * Sign-coherent elements are added regardless of their corresponding initiator
     * flags. Otherwise, only elements with nonzero initiator flags are added
     */
    void perform_add() {
        adder_.perform_add();
    }
    
    /*! \brief Get the index of an unused intermediate index in the \p indices_ array, or -1 if none exists */
    ssize_t pop_stack() {
        stack_entry *head = vec_stack_;
        if (!head) {
            return -1;
        }
        ssize_t ret_idx = head->idx;
        vec_stack_ = head->next;
        free(head);
        return ret_idx;
    }
    
    /*! \brief Push an unused index in the \p indices_ array onto the stack
     * \param [in] idx The index of the available element of the \p indices array
     */
    void push_stack(size_t idx) {
        stack_entry *new_entry = (stack_entry*) malloc(sizeof(stack_entry));
        new_entry->idx = idx;
        new_entry->next = vec_stack_;
        vec_stack_ = new_entry;
    }

    /*! \brief Delete an element from the vector
     *
     * Removes an element from the vector and modifies the hash table accordingly
     *
     * \param [in] pos          The position of the element to be deleted in \p indices_
     */
    void del_at_pos(size_t pos) {
        uint8_t *idx = indices_[pos];
        uintmax_t hash_val = idx_to_hash(idx);
        push_stack(pos);
        del_ht(vec_hash_, idx, hash_val);
        n_nonz_--;
    }
    
    /*! \returns The array used to store values in the DistVec object */
    el_type *values() const {
        return (el_type *)values_.data();
    }
    
    Matrix<uint8_t> &indices() {
        return indices_;
    }
    
    /*! \returns The current number of elements in use in the \p indices_ and \p values arrays */
    size_t curr_size() const {
        return curr_size_;
    }
    
    /*! \return The maximum number of elements the vector can store*/
    size_t max_size() const {
        return max_size_;
    }
    
    /*!\returns The current number of nonzero elements in the vector */
    int n_nonz() const {
        return n_nonz_;
    }
    
    /*! \returns A pointer to the byte_table struct used to perform bit manipulations for this vector */
    byte_table *tabl() const {
        return tabl_;
    }
    
<<<<<<< HEAD
    /*! \returns A reference to the Matrix used to store information about empty neighboring orbitals of
     *              seach determinant in the Hubbard model*/
    Matrix<uint8_t> &neighb(){
        return neighb_;
    }


    /*! \brief Generate lists of occupied orbitals in a determinant that are
     *  adjacent to an empty orbital if the orbitals represent sites on a 1-D lattice
     *
     * \param [in] det          bit string representation of the determinant
     * \param [out] neighbors   2-D array whose 0th row indicates orbitals with an
     *                          empty adjacent orbital to the left, and 1st row is
     *                          for empty orbitals to the right. Elements in the 0th
     *                          column indicate number of elements in each row.
     * \param [in] n_sites      number of sites in the lattice
     */
    void find_neighbors_1D(uint8_t *det, uint8_t *neighbors, unsigned int n_sites) {
        size_t n_elec = occ_orbs_.cols();
        size_t n_bytes = indices_.cols();
        uint8_t neib_bits[n_bytes];
        
        uint8_t mask = det[0] >> 1;
        for (size_t byte_idx = 1; byte_idx < n_bytes; byte_idx++) {
            mask |= (det[byte_idx] & 1) << 7;
            neib_bits[byte_idx - 1] = det[byte_idx - 1] & ~mask;
            
            mask = det[byte_idx] >> 1;
        }
        neib_bits[n_bytes - 1] = det[n_bytes - 1] & ~mask;
        
        zero_bit(neib_bits, n_sites - 1);
        zero_bit(neib_bits, 2 * n_sites - 1); // open boundary conditions
        
        neighbors[0] = gen_orb_list(neib_bits, &neighbors[1]);
        
        mask = ~det[0] << 1;
        neib_bits[0] = det[0] & mask;
        for (size_t byte_idx = 1; byte_idx < n_bytes; byte_idx++) {
            mask = ~det[byte_idx] << 1;
            mask |= (~det[byte_idx - 1] >> 7) & 1;
            neib_bits[byte_idx] = det[byte_idx] & mask;
        }
        zero_bit(neib_bits, n_sites); // open boundary conditions
        
        neighbors[n_elec + 1] = gen_orb_list(neib_bits, &neighbors[n_elec + 1 + 1]);
    }
    
=======
>>>>>>> 12d39c99
    
    /*! \brief Add elements destined for this process to the DistVec object
     * \param [in] indices Indices of the elements to be added
     * \param [in] vals     Values of the elements to be added
     * \param [in] count    Number of elements to be added
     */
    void add_elements(uint8_t *indices, el_type *vals, size_t count) {
<<<<<<< HEAD
        unsigned int n_elec = (unsigned int)occ_orbs_.cols();
=======
        size_t el_idx;
>>>>>>> 12d39c99
        uint8_t add_n_bytes = CEILING(n_bits_ + 3, 8);
        uint8_t vec_n_bytes = indices_.cols();
        for (size_t el_idx = 0; el_idx < count; el_idx++) {
            uint8_t *new_idx = &indices[el_idx * add_n_bytes];
            int ini_flag = read_bit(new_idx, n_bits_);
            int det_flag = read_bit(new_idx, n_bits_ + 1) | (read_bit(new_idx, n_bits_ + 2) << 1);
            zero_bit(new_idx, n_bits_);
            zero_bit(new_idx, n_bits_ + 1);
            zero_bit(new_idx, n_bits_ + 2);
            uintmax_t hash_val = idx_to_hash(new_idx);
            ssize_t *idx_ptr = read_ht(vec_hash_, new_idx, hash_val, ini_flag && det_flag != 2);
            if (idx_ptr && *idx_ptr == -1) {
                *idx_ptr = pop_stack();
                if (*idx_ptr == -1) {
                    if (curr_size_ >= max_size_) {
                        expand();
                    }
                    *idx_ptr = curr_size_;
                    curr_size_++;
                }
                memcpy(indices_[*idx_ptr], new_idx, vec_n_bytes);
                initialize_at_pos(*idx_ptr);
                n_nonz_++;
            }
            // det_flag is 0, 1, or 2. If 0, no restrictions. If 1, will not be added if destined for the
            // dense subspace. If 2, will only be added if destined for the dense subspace.
            if ((det_flag == 1 && *idx_ptr < n_dense_) || (det_flag == 2 && idx_ptr && *idx_ptr >= n_dense_)) {
                continue;
            }
            int del_bool = 0;
            if ((ini_flag && idx_ptr) || (idx_ptr && (values_[*idx_ptr] * vals[el_idx]) > 0)) {
                values_[*idx_ptr] += vals[el_idx];
                del_bool = values_[*idx_ptr] == 0 && *idx_ptr >= n_dense_;
            }
            if (del_bool == 1) {
                push_stack(*idx_ptr);
                del_ht(vec_hash_, new_idx, hash_val);
                n_nonz_--;
            }
        }
    }
    
    /*! \brief Get a pointer to a value in the \p values_ array of the DistVec object
     
    * \param [in] pos          The position of the corresponding index in the \p indices_ array
     */
    el_type *operator[](size_t pos) {
        return &values_[pos];
    }

    /*! \brief Get a pointer to the list of occupied orbitals corresponding to an
     * existing determinant index in the vector
     *
     * \param [in] pos          The row index of the index in the \p indices_  matrix
     */
    uint8_t *orbs_at_pos(size_t pos) {
        return occ_orbs_[pos];
    }
    
    /*! \brief Get a pointer to the diagonal matrix element corresponding to an element in the DistVec object
     
    * \param [in] pos          The position of the corresponding index in the \p indices_ array
     */
    double *matr_el_at_pos(size_t pos) {
        return &matr_el_[pos];
    }

    /*! \brief Calculate the sum of the magnitudes of the vector elements on each MPI process
     *
     * \return The sum of the magnitudes on each process
     */
    double local_norm() {
        double norm = 0;
        for (size_t idx = 0; idx < curr_size_; idx++) {
            norm += fabs(values_[idx]);
        }
        return norm;
    }

    /*! Save a DistVec object to disk in binary format
     *
     * The vector indices from each MPI process are stored in the file
     * [path]dets[MPI rank].dat, and the values at [path]vals[MPI rank].dat
     *
     * \param [in] path         Location where the files are to be stored
     */
    void save(const char *path)  {
        int my_rank = 0;
#ifdef USE_MPI
        MPI_Comm_rank(MPI_COMM_WORLD, &my_rank);
#endif
        
        size_t el_size = sizeof(el_type);
        
        char buffer[100];
        sprintf(buffer, "%sdets%d.dat", path, my_rank);
        FILE *file_p = fopen(buffer, "wb");
        fwrite(indices_.data(), indices_.cols(), curr_size_, file_p);
        fclose(file_p);
        
        sprintf(buffer, "%svals%d.dat", path, my_rank);
        file_p = fopen(buffer, "wb");
        fwrite(values_.data(), el_size, curr_size_, file_p);
        fclose(file_p);
    }

    /*! Load a vector from disk in binary format
     *
     * The vector indices from each MPI process are read from the file
     * [path]dets[MPI rank].dat, and the values from [path]vals[MPI rank].dat
     *
     * \param [in] path         Location from which to read the files
     * \return Size of the dense subspace
     */
    size_t load(const char *path) {
        int my_rank = 0;
        int n_procs = 1;
#ifdef USE_MPI
        MPI_Comm_rank(MPI_COMM_WORLD, &my_rank);
        MPI_Comm_size(MPI_COMM_WORLD, &n_procs);
#endif
        
        char buffer[100];
        if (my_rank == 0) {
            sprintf(buffer, "%sdense.txt", path);
            int dense_sizes[n_procs];
            read_csv(dense_sizes, buffer);
#ifdef USE_MPI
            MPI_Scatter(dense_sizes, 1, MPI_INT, &n_dense_, 1, MPI_INT, 0, MPI_COMM_WORLD);
#else
            n_dense_ = dense_sizes[my_rank];
#endif
        }
        
        size_t el_size = sizeof(el_type);
        
        size_t n_dets;
        size_t n_bytes = indices_.cols();
        sprintf(buffer, "%sdets%d.dat", path, my_rank);
        FILE *file_p = fopen(buffer, "rb");
        if (!file_p) {
            fprintf(stderr, "Error: could not open saved binary vector file at %s\n", buffer);
            return n_dense_;
        }
        n_dets = fread(indices_.data(), n_bytes, 10000000, file_p);
        fclose(file_p);
        
        sprintf(buffer, "%svals%d.dat", path, my_rank);
        file_p = fopen(buffer, "rb");
        if (!file_p) {
            fprintf(stderr, "Error: could not open saved binary vector file at %s\n", buffer);
            return n_dense_;
        }
        fread(values_.data(), el_size, n_dets, file_p);
        fclose(file_p);
        
        n_nonz_ = 0;
        for (size_t det_idx = 0; det_idx < n_dets; det_idx++) {
            int is_nonz = 0;
            double value = 0;
            if (fabs(values_[det_idx]) > 1e-9 || det_idx < n_dense_) {
                is_nonz = 1;
                value = values_[det_idx];
            }
            if (is_nonz) {
                uint8_t *new_idx = indices_[det_idx];
                uintmax_t hash_val = idx_to_hash(new_idx);
                ssize_t *idx_ptr = read_ht(vec_hash_, new_idx, hash_val, 1);
                *idx_ptr = n_nonz_;
                memmove(indices_[n_nonz_], new_idx, n_bytes);
                initialize_at_pos(n_nonz_);
                values_[n_nonz_] = value;
                n_nonz_++;
            }
        }
        curr_size_ = n_nonz_;
        return n_dense_;
    }
    
    /*! \brief Load all of the vector indices defining the dense subspace from disk, and initialize the corresponding vector elements to 0
     *
     * Indices must be stored on disk as ≤64-bit integers
     *
     * \param [in] read_path     Path to the file where the indices are stored
     * \param [in] save_dir      Directory in which to store a file containing the length of the dense subspace on each MPI process
     * \return Size of the dense subspace
     */
    size_t init_dense(const char *read_path, const char *save_dir) {
        size_t n_loaded = read_dets(read_path, indices_);
        for (size_t idx = 0; idx < n_loaded; idx++) {
            add(indices_[idx], 1, 1, 0);
        }
        perform_add();
        
        n_dense_ = curr_size_;
        bzero(values_.data(), n_dense_ * sizeof(el_type));

        int n_procs = 1;
        int my_rank = 0;
#ifdef USE_MPI
        MPI_Comm_size(MPI_COMM_WORLD, &n_procs);
        MPI_Comm_rank(MPI_COMM_WORLD, &my_rank);
#endif
        int dense_sizes[n_procs];
        dense_sizes[my_rank] = (int) n_dense_;
#ifdef USE_MPI
        MPI_Allgather(MPI_IN_PLACE, 0, MPI_INT, dense_sizes, 1, MPI_INT, MPI_COMM_WORLD);
#endif
        if (my_rank == 0) {
            char buf[200];
            sprintf(buf, "%sdense.txt", save_dir);
            FILE *dense_f = fopen(buf, "w");
            if (!dense_f) {
                fprintf(stderr, "Error opening file at %s\n", buf);
                return n_dense_;
            }
            for (int proc_idx = 0; proc_idx < n_procs; proc_idx++) {
                fprintf(dense_f, "%d,", dense_sizes[proc_idx]);
            }
            fprintf(dense_f, "\n");
            fclose(dense_f);
        }
        return n_dense_;
    }
    
    
    /*! \brief Calculate the one-norm of the vector in the dense subspace
     * \return The total norm from all processes
     */
    el_type dense_norm() {
        el_type result = 0;
        el_type element;
        for (size_t det_idx = 0; det_idx < n_dense_; det_idx++) {
            element = values_[det_idx];
            result += element >= 0 ? element : -element;
        }
        int n_procs = 1;
        int my_rank = 0;
#ifdef USE_MPI
        MPI_Comm_size(MPI_COMM_WORLD, &n_procs);
        MPI_Comm_rank(MPI_COMM_WORLD, &my_rank);
#endif
        el_type glob_norm;
        sum_mpi(result, &glob_norm, my_rank, n_procs);
        return glob_norm;
    }
    
    /*! \brief Collect all of the vector elements from other MPI processes and accumulate them in the vector on each process */
    void collect_procs() {
        int n_procs = 1;
        int my_rank = 0;
#ifdef USE_MPI
        MPI_Comm_size(MPI_COMM_WORLD, &n_procs);
        MPI_Comm_rank(MPI_COMM_WORLD, &my_rank);
#endif
        int vec_sizes[n_procs];
        int idx_sizes[n_procs];
        int n_bytes = (int) indices_.cols();
        vec_sizes[my_rank] = (int)curr_size_;
        idx_sizes[my_rank] = (int)curr_size_ * n_bytes;
#ifdef USE_MPI
        MPI_Allgather(MPI_IN_PLACE, 0, MPI_INT, vec_sizes, 1, MPI_INT, MPI_COMM_WORLD);
        MPI_Allgather(MPI_IN_PLACE, 0, MPI_INT, idx_sizes, 1, MPI_INT, MPI_COMM_WORLD);
        MPI_Datatype mpi_type;
#endif
        int tot_size = 0;
        int disps[n_procs];
        int idx_disps[n_procs];
        for (int proc_idx = 0; proc_idx < n_procs; proc_idx++) {
            idx_disps[proc_idx] = tot_size * n_bytes;
            disps[proc_idx] = tot_size;
            tot_size += vec_sizes[proc_idx];
        }
        size_t el_size = sizeof(el_type);
        if (tot_size > max_size_) {
            indices_.reshape(tot_size, n_bytes);
            values_.resize(tot_size);
        }
        memmove(indices_[disps[my_rank]], indices_.data(), vec_sizes[my_rank] * n_bytes);
        memmove(&values_.data()[disps[my_rank]], values_.data(), vec_sizes[my_rank] * el_size);
#ifdef USE_MPI
        MPI_Allgatherv(MPI_IN_PLACE, 0, MPI_DATATYPE_NULL, indices_.data(), idx_sizes, idx_disps, MPI_UINT8_T, MPI_COMM_WORLD);
        mpi_allgathv_inplace(values_.data(), vec_sizes, disps);
#endif
        curr_size_ = tot_size;
    }
};


template <class el_type>
void Adder<el_type>::add(uint8_t *idx, el_type val, int proc_idx, int ini_flag, int det_flag) {
    int *count = &send_cts_[proc_idx];
    if (*count == send_vals_.cols()) {
        enlarge_();
    }
    uint8_t *cpy_idx = &send_idx_[proc_idx][*count * n_bytes_];
    uint8_t idx_bits = parent_vec_->n_bits();
    cpy_idx[n_bytes_ - 1] = 0; // To prevent buffer overflow in hash function after elements are added
    memcpy(cpy_idx, idx, CEILING(idx_bits, 8));
    if (ini_flag) {
        set_bit(cpy_idx, idx_bits);
    }
    if (det_flag & 1) {
        set_bit(cpy_idx, idx_bits + 1);
    }
    if (det_flag & 0b10) {
        set_bit(cpy_idx, idx_bits + 2);
    }
    send_vals_(proc_idx, *count) = val;
    (*count)++;
}

template <class el_type>
void Adder<el_type>::perform_add() {
    int n_procs = 1;
    
    size_t el_size = sizeof(el_type);
#ifdef USE_MPI
    MPI_Comm_size(MPI_COMM_WORLD, &n_procs);
    MPI_Alltoall(send_cts_, 1, MPI_INT, recv_cts_, 1, MPI_INT, MPI_COMM_WORLD);
    
    int send_idx_cts[n_procs];
    int recv_idx_cts[n_procs];
    for (int proc_idx = 0; proc_idx < n_procs; proc_idx++) {
        send_idx_cts[proc_idx] = send_cts_[proc_idx] * n_bytes_;
        recv_idx_cts[proc_idx] = recv_cts_[proc_idx] * n_bytes_;
    }
    
    MPI_Alltoallv(send_idx_.data(), send_idx_cts, idx_disp_, MPI_UINT8_T, recv_idx_.data(), recv_idx_cts, idx_disp_, MPI_UINT8_T, MPI_COMM_WORLD);
    mpi_atoav(send_vals_.data(), send_cts_, val_disp_, recv_vals_.data(), recv_cts_);
#else
    for (int proc_idx = 0; proc_idx < n_procs; proc_idx++) {
        int cpy_size = send_cts_[proc_idx];
        recv_cts_[proc_idx] = cpy_size;
        memcpy(recv_idx_[proc_idx], send_idx_[proc_idx], cpy_size * n_bytes_);
        memcpy(recv_vals_[proc_idx], send_vals_[proc_idx], cpy_size * el_size);
    }
#endif
    // Move elements from receiving buffers to vector
    for (int proc_idx = 0; proc_idx < n_procs; proc_idx++) {
        send_cts_[proc_idx] = 0;
        parent_vec_->add_elements(recv_idx_[proc_idx], recv_vals_[proc_idx], recv_cts_[proc_idx]);
    }
}


#endif /* vec_utils_h */<|MERGE_RESOLUTION|>--- conflicted
+++ resolved
@@ -215,26 +215,8 @@
      * \param [out] occ_orbs    Occupied orbitals in the determinant
      * \return number of 1 bits in the bit string
      */
-<<<<<<< HEAD
-    uint8_t gen_orb_list(uint8_t *det, uint8_t *occ_orbs) {
-        unsigned int elec_idx;
-        uint8_t n_elec, det_byte;
-        elec_idx = 0;
-        uint8_t tot_elec = 0;
-        for (unsigned int byte_idx = 0; byte_idx < indices_.cols(); byte_idx++) {
-            det_byte = det[byte_idx];
-            n_elec = tabl_->nums[det_byte];
-            for (uint8_t bit_idx = 0; bit_idx < n_elec; bit_idx++) {
-                occ_orbs[elec_idx + bit_idx] = (8 * byte_idx + tabl_->pos[det_byte][bit_idx]);
-            }
-            elec_idx = elec_idx + n_elec;
-            tot_elec += n_elec;
-        }
-        return tot_elec;
-=======
     virtual uint8_t gen_orb_list(uint8_t *det, uint8_t *occ_orbs) {
         return find_bits(det, occ_orbs, indices_.cols(), tabl_);
->>>>>>> 12d39c99
     }
 
     /*! \brief Calculate dot product
@@ -282,11 +264,7 @@
         unsigned int n_elec = (unsigned int)occ_orbs_.cols();
         uint8_t orbs[n_elec];
         gen_orb_list(idx, orbs);
-<<<<<<< HEAD
-        uintmax_t hash_val = hash_fxn(orbs, n_elec, proc_scrambler_);
-=======
-        unsigned long long hash_val = hash_fxn(orbs, n_elec, NULL, 0, proc_scrambler_);
->>>>>>> 12d39c99
+        uintmax_t hash_val = hash_fxn(orbs, n_elec, NULL, 0, proc_scrambler_);
         int n_procs = 1;
 #ifdef USE_MPI
         MPI_Comm_size(MPI_COMM_WORLD, &n_procs);
@@ -301,11 +279,7 @@
      * \param [in] idx          Vector index
      * \return hash value
      */
-<<<<<<< HEAD
-    uintmax_t idx_to_hash(uint8_t *idx) {
-=======
-    virtual unsigned long long idx_to_hash(uint8_t *idx) {
->>>>>>> 12d39c99
+    virtual uintmax_t idx_to_hash(uint8_t *idx) {
         unsigned int n_elec = (unsigned int)occ_orbs_.cols();
         uint8_t orbs[n_elec];
         gen_orb_list(idx, orbs);
@@ -402,69 +376,12 @@
         return tabl_;
     }
     
-<<<<<<< HEAD
-    /*! \returns A reference to the Matrix used to store information about empty neighboring orbitals of
-     *              seach determinant in the Hubbard model*/
-    Matrix<uint8_t> &neighb(){
-        return neighb_;
-    }
-
-
-    /*! \brief Generate lists of occupied orbitals in a determinant that are
-     *  adjacent to an empty orbital if the orbitals represent sites on a 1-D lattice
-     *
-     * \param [in] det          bit string representation of the determinant
-     * \param [out] neighbors   2-D array whose 0th row indicates orbitals with an
-     *                          empty adjacent orbital to the left, and 1st row is
-     *                          for empty orbitals to the right. Elements in the 0th
-     *                          column indicate number of elements in each row.
-     * \param [in] n_sites      number of sites in the lattice
-     */
-    void find_neighbors_1D(uint8_t *det, uint8_t *neighbors, unsigned int n_sites) {
-        size_t n_elec = occ_orbs_.cols();
-        size_t n_bytes = indices_.cols();
-        uint8_t neib_bits[n_bytes];
-        
-        uint8_t mask = det[0] >> 1;
-        for (size_t byte_idx = 1; byte_idx < n_bytes; byte_idx++) {
-            mask |= (det[byte_idx] & 1) << 7;
-            neib_bits[byte_idx - 1] = det[byte_idx - 1] & ~mask;
-            
-            mask = det[byte_idx] >> 1;
-        }
-        neib_bits[n_bytes - 1] = det[n_bytes - 1] & ~mask;
-        
-        zero_bit(neib_bits, n_sites - 1);
-        zero_bit(neib_bits, 2 * n_sites - 1); // open boundary conditions
-        
-        neighbors[0] = gen_orb_list(neib_bits, &neighbors[1]);
-        
-        mask = ~det[0] << 1;
-        neib_bits[0] = det[0] & mask;
-        for (size_t byte_idx = 1; byte_idx < n_bytes; byte_idx++) {
-            mask = ~det[byte_idx] << 1;
-            mask |= (~det[byte_idx - 1] >> 7) & 1;
-            neib_bits[byte_idx] = det[byte_idx] & mask;
-        }
-        zero_bit(neib_bits, n_sites); // open boundary conditions
-        
-        neighbors[n_elec + 1] = gen_orb_list(neib_bits, &neighbors[n_elec + 1 + 1]);
-    }
-    
-=======
->>>>>>> 12d39c99
-    
     /*! \brief Add elements destined for this process to the DistVec object
      * \param [in] indices Indices of the elements to be added
      * \param [in] vals     Values of the elements to be added
      * \param [in] count    Number of elements to be added
      */
     void add_elements(uint8_t *indices, el_type *vals, size_t count) {
-<<<<<<< HEAD
-        unsigned int n_elec = (unsigned int)occ_orbs_.cols();
-=======
-        size_t el_idx;
->>>>>>> 12d39c99
         uint8_t add_n_bytes = CEILING(n_bits_ + 3, 8);
         uint8_t vec_n_bytes = indices_.cols();
         for (size_t el_idx = 0; el_idx < count; el_idx++) {
